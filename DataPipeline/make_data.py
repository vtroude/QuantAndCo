--- conflicted
+++ resolved
@@ -103,12 +103,8 @@
         start_str, end_str = start_time, end_time
 
     # Save OHLC data
-<<<<<<< HEAD
     data.to_csv(make_filename(market, symbol, interval, start_time, end_time, "OHLC"))
     print(f"Successfully saved OHLC time series for {symbol}")
-=======
-    data.to_csv(make_filename(market, symbol, interval, start_str, end_str, "OHLC"))
->>>>>>> 3b723575
 
 #######################################################################################################################
 
@@ -161,14 +157,9 @@
     # make necessary directory to save the data
     make_directory_structure(market, symbol, interval, "Last")
 
-<<<<<<< HEAD
     ta.to_csv(make_filename(market, symbol, interval, start_time, end_time, "Indicators"))  # Save technical indicators
     ta_last.to_csv(make_filename(market, symbol, interval, start_time, end_time, "Last"))   # Save data to build future statistics
     print(f"Successfully saved Technical Indicators time series for {symbol}")
-=======
-    ta.to_csv(make_filename(market, symbol, interval, start_str, end_str, "Indicators"))  # Save technical indicators
-    ta_last.to_csv(make_filename(market, symbol, interval, start_str, end_str, "Last"))   # Save data to build future statistics
->>>>>>> 3b723575
 
 #######################################################################################################################
 
@@ -187,30 +178,19 @@
     print(start_str)
     print(end_str)
 
-<<<<<<< HEAD
-    symbols      = ['CAD_USD', "AUD_USD"]                  # Symbol over which we gather the data      'BTCUSDT'
-    market      = "forex"                   # Market from which we gather data          'crypto'
-    interval    = ['1d']        # Time interval to make the candlestick
-
     span        = [10, 30, 50, 100, 200, 500, 1000, 2000, 5000, 10_000, 15_000, 20_000, 50_000, 100_000]      # Different windows over which we compute the technical indicators
     stat_span   = [20, 100, 500]    # Different windows over which we compute statistics
-=======
 
-    symbols      = ["EUR_USD", "GBP_USD", "EUR_CHF", "USD_CHF"]                # Symbol over which we gather the data      'BTCUSDT'
+    symbols      = ["EUR_USD", "GBP_USD", "EUR_CHF", "USD_CHF", "AUD_USD"]                # Symbol over which we gather the data      'BTCUSDT'
     market      = "forex"                   # Market from which we gather data          'crypto'
     interval    = ['5m', '1h', '1d']        # Time interval to make the candlestick
 
     span        = [10, 30, 90, 200, 500, 1000, 2000, 5000, 10_000, 20_000, 50_000, 100_000]      # Different windows over which we compute the technical indicators
     stat_span   = [20, 50, 100]    # Different windows over which we compute statistics
->>>>>>> 3b723575
     
     for symbol in symbols:
         for i in interval:
             get_and_save_timeseries(symbol, market, start_time, end_time, i, chunk, n_jobs=10)
-<<<<<<< HEAD
-            #get_and_save_indicators(symbol, market, start_time, end_time, i, span=span, stat_span=stat_span, n_jobs=10)
-=======
             print(f"Successfully downloaded and save OHLC data for {symbol} at {i} interval")
             get_and_save_indicators(symbol, market, start_time, end_time, i, span=span, stat_span=stat_span, n_jobs=10)
-            print(f"Successfully downloaded and save TI data for {symbol} at {i} interval")
->>>>>>> 3b723575
+            print(f"Successfully downloaded and save TI data for {symbol} at {i} interval")