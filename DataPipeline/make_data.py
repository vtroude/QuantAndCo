import os
import time

import pandas   as pd

from datetime   import datetime

from DataPipeline.fetch_data                import get_time_series
from DataPipeline.technicals_indicators     import TechnicalIndicators
from DataPipeline.utils import convert_unix_to_datetime


"""
File to gather data and technical indicators from different sources
"""

#######################################################################################################################

def make_filename(market: str, symbol: str, interval: str, date1: str, date2: str, data_type: str) -> str:
    """
    Make file name
    
    Input:
        - market:       market of the asset e.g. 'crypto', 'forex', etc...
        - symbol:       asset symbol e.g. 'BTCUSD'
        - interval:     Candlestick time interval e.g. '1m'
        - t1:           Date from which the data has been gathered in unix timestamp
        - t2:           Date to which the data has been gathered in unix timestamp
        - data_type:    type of data e.g. ohlc, ti (technical indicators), etc...
    
    Output:
        - Path to data
    """

    return f"Data/{market}/{symbol}/{interval}/{data_type}/{date1}_{date2}.csv"

#######################################################################################################################

def make_directory_structure(market: str, symbol: str, interval: str, data_type: str) -> None:
    """
    Create necessary directories to save files according to the path:
        market -> symbol -> interval -> data_type -> csv file
    
    Input:
        - market:       market of the asset e.g. 'crypto', 'forex', etc...
        - symbol:       asset symbol e.g. 'BTCUSD'
        - interval:     Candlestick time interval e.g. '1m'
        - data_type:    type of data e.g. ohlc, ti (technical indicators), etc...
    """

    repo    = ""

    architecture    = ["Data", market, symbol, interval, data_type]
    for arch in architecture:
        if not os.path.exists(f"{repo}{arch}"):
            os.mkdir(f"{repo}{arch}")
        
        repo    = f"{repo}{arch}/"

#######################################################################################################################

def get_and_save_timeseries(
                                symbol: str,
                                market: str,
                                start_time: int,
                                end_time: int,
                                interval: str = '1m',
                                chunk: int = 100,
                                n_jobs: int = 1
                            ) -> None:
    """
    Retrieve time series data as OHLC + Volume Candlesticks withe Datetime index and save
    
    Input:
        - symbol:       asset pair e.g. BTCUSDT
        - market:       market of the asset e.g. 'crypto', 'forex', etc...
        - start_time:   start time in unix timestamp x 1000 (unit in milisecond)
        - end_time:     end time in unix timestamp x 1000 (unit in milisecond)
        - interval:     time interval over which the candlestick is measured e.g. '1m', '5m', '1h', etc...
        - chunk:        Retrieve the data from start_tim to end_time in chunk number of times
        - n_jobs:       Number of jobs to use 
    """

    ###############################################################################################
    """Get Data"""
    ###############################################################################################

    # Get OHLC data 
    data    = get_time_series(symbol, market, start_time, end_time, interval, chunk, n_jobs)
    print(f"Successfully downloaded OHLC time series for {symbol}")

    ###############################################################################################
    """Save Data"""
    ###############################################################################################

    # make necessary directory to save the data
    make_directory_structure(market, symbol, interval, "OHLC")


    if market == 'forex':
        start_str, end_str = convert_unix_to_datetime(start_time), convert_unix_to_datetime(end_time)
    else:
        start_str, end_str = start_time, end_time

    # Save OHLC data
    data.to_csv(make_filename(market, symbol, interval, start_str, end_str, "OHLC"))
    print(f"Successfully saved OHLC time series for {symbol}")

#######################################################################################################################

def get_and_save_indicators(
                                symbol: str,
                                market: str,
                                start_time: int,
                                end_time: int,
                                interval: str,
                                **kwargs
                            ) -> None:
    """
    From saved time series get all technical indicators and save them
    
    Input:
        - symbol:       asset pair e.g. BTCUSDT
        - market:       market of the asset e.g. 'crypto', 'forex', etc...
        - start_time:   start time in unix timestamp x 1000 (unit in milisecond)
        - end_time:     end time in unix timestamp x 1000 (unit in milisecond)
        - interval:     time interval over which the candlestick is measured e.g. '1m', '5m', '1h', etc...
    """

    ###############################################################################################
    """ Get OHLC + Volume data from File """
    ###############################################################################################

    if market == 'forex':
        start_str, end_str = convert_unix_to_datetime(start_time), convert_unix_to_datetime(end_time)
    else:
        start_str, end_str = start_time, end_time


    # Format start and end time from Unix timestamp to Datetime string
    ohlc        = pd.read_csv(make_filename(market, symbol, interval, start_str, end_str, "OHLC"), index_col=0)
    ohlc.index  = pd.to_datetime(ohlc.index)

    ###############################################################################################
    """ Get Technical Indicators """
    ###############################################################################################

    ta, ta_last = TechnicalIndicators().get(ohlc, **kwargs)
    print(f"Successfully downloaded Technical Indicators time series for {symbol}")

    ###############################################################################################
    """ Save Indicators """
    ###############################################################################################

    # make necessary directory to save the data
    make_directory_structure(market, symbol, interval, "Indicators")
    # make necessary directory to save the data
    make_directory_structure(market, symbol, interval, "Last")

    ta.to_csv(make_filename(market, symbol, interval, start_time, end_time, "Indicators"))  # Save technical indicators
    ta_last.to_csv(make_filename(market, symbol, interval, start_time, end_time, "Last"))   # Save data to build future statistics
    print(f"Successfully saved Technical Indicators time series for {symbol}")

#######################################################################################################################

if __name__ == "__main__":
    import time

    chunk       = 1000
    n_per_chunk = 2500

    # Calculate timestamps for the beginning and end
    #end_time    = int(time.time())
    #start_time  = end_time - ( chunk * n_per_chunk * 60 )

    start_time, end_time    = 1563535876, 1713535876
    start_str, end_str = convert_unix_to_datetime(start_time), convert_unix_to_datetime(end_time)
    print(start_str)
    print(end_str)

<<<<<<< HEAD
    symbol      = 'GBP_USD'                 # Symbol over which we gather the data      'BTCUSDT'
    market      = "forex"                   # Market from which we gather data          'crypto'
    interval    = ['1m', '1h'] #, '1d']        # Time interval to make the candlestick

    span        = [10, 30, 90]      # Different windows over which we compute the technical indicators
=======
    span        = [10, 30, 50, 100, 200, 500, 1000, 2000, 5000, 10_000, 15_000, 20_000, 50_000, 100_000]      # Different windows over which we compute the technical indicators
>>>>>>> 4fc90735
    stat_span   = [20, 100, 500]    # Different windows over which we compute statistics

    symbols      = ["GBP_USD", "EUR_USD"]                # Symbol over which we gather the data      'BTCUSDT'
    market      = "forex"                   # Market from which we gather data          'crypto'
    interval    = ['1h']        # Time interval to make the candlestick

    span        = [10, 30, 90, 200, 500, 1000, 2000, 5000, 10_000, 20_000, 50_000, 100_000]      # Different windows over which we compute the technical indicators
    stat_span   = [20, 50, 100]    # Different windows over which we compute statistics
    
    for symbol in symbols:
        for i in interval:
            get_and_save_timeseries(symbol, market, start_time, end_time, i, chunk, n_jobs=10)
            print(f"Successfully downloaded and save OHLC data for {symbol} at {i} interval")
            #get_and_save_indicators(symbol, market, start_time, end_time, i, span=span, stat_span=stat_span, n_jobs=10)
            #print(f"Successfully downloaded and save TI data for {symbol} at {i} interval")<|MERGE_RESOLUTION|>--- conflicted
+++ resolved
@@ -178,15 +178,7 @@
     print(start_str)
     print(end_str)
 
-<<<<<<< HEAD
-    symbol      = 'GBP_USD'                 # Symbol over which we gather the data      'BTCUSDT'
-    market      = "forex"                   # Market from which we gather data          'crypto'
-    interval    = ['1m', '1h'] #, '1d']        # Time interval to make the candlestick
-
-    span        = [10, 30, 90]      # Different windows over which we compute the technical indicators
-=======
     span        = [10, 30, 50, 100, 200, 500, 1000, 2000, 5000, 10_000, 15_000, 20_000, 50_000, 100_000]      # Different windows over which we compute the technical indicators
->>>>>>> 4fc90735
     stat_span   = [20, 100, 500]    # Different windows over which we compute statistics
 
     symbols      = ["GBP_USD", "EUR_USD"]                # Symbol over which we gather the data      'BTCUSDT'
